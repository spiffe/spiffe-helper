package config

import (
	"errors"
	"flag"
	"fmt"
	"io/fs"
	"os"
	"slices"
	"strings"

	"github.com/hashicorp/hcl"
	"github.com/hashicorp/hcl/hcl/token"
	"github.com/sirupsen/logrus"
	"github.com/spiffe/spiffe-helper/pkg/health"
	"github.com/spiffe/spiffe-helper/pkg/sidecar"
)

const (
	defaultAgentAddress      = "/tmp/spire-agent/public/api.sock"
	defaultCertFileMode      = 0644
	defaultKeyFileMode       = 0600
	defaultJWTBundleFileMode = 0600
	defaultJWTSVIDFileMode   = 0600
	defaultBindPort          = 8081
	defaultLivenessPath      = "/live"
	defaultReadinessPath     = "/ready"
)

type Config struct {
<<<<<<< HEAD
	AddIntermediatesToBundle bool   `hcl:"add_intermediates_to_bundle"`
	AgentAddress             string `hcl:"agent_address"`
	Cmd                      string `hcl:"cmd"`
	CmdArgs                  string `hcl:"cmd_args"`
	PIDFileName              string `hcl:"pid_file_name"`
	CertDir                  string `hcl:"cert_dir"`
	CertFileMode             int    `hcl:"cert_file_mode"`
	KeyFileMode              int    `hcl:"key_file_mode"`
	JWTBundleFileMode        int    `hcl:"jwt_bundle_file_mode"`
	JWTSVIDFileMode          int    `hcl:"jwt_svid_file_mode"`
	IncludeFederatedDomains  bool   `hcl:"include_federated_domains"`
	RenewSignal              string `hcl:"renew_signal"`
	DaemonMode               *bool  `hcl:"daemon_mode"`
	Hint                     string `hcl:"hint"`
=======
	AddIntermediatesToBundle bool               `hcl:"add_intermediates_to_bundle"`
	AgentAddress             string             `hcl:"agent_address"`
	Cmd                      string             `hcl:"cmd"`
	CmdArgs                  string             `hcl:"cmd_args"`
	PIDFileName              string             `hcl:"pid_file_name"`
	CertDir                  string             `hcl:"cert_dir"`
	CertFileMode             int                `hcl:"cert_file_mode"`
	KeyFileMode              int                `hcl:"key_file_mode"`
	JWTBundleFileMode        int                `hcl:"jwt_bundle_file_mode"`
	JWTSVIDFileMode          int                `hcl:"jwt_svid_file_mode"`
	IncludeFederatedDomains  bool               `hcl:"include_federated_domains"`
	RenewSignal              string             `hcl:"renew_signal"`
	DaemonMode               *bool              `hcl:"daemon_mode"`
	HealthCheck              health.CheckConfig `hcl:"health_checks"`
>>>>>>> a2320d12

	// x509 configuration
	SVIDFileName       string `hcl:"svid_file_name"`
	SVIDKeyFileName    string `hcl:"svid_key_file_name"`
	SVIDBundleFileName string `hcl:"svid_bundle_file_name"`

	// JWT configuration
	JWTSVIDs          []JWTConfig `hcl:"jwt_svids"`
	JWTBundleFilename string      `hcl:"jwt_bundle_file_name"`

	UnusedKeyPositions map[string][]token.Pos `hcl:",unusedKeyPositions"`
}

type JWTConfig struct {
	JWTAudience       string   `hcl:"jwt_audience"`
	JWTExtraAudiences []string `hcl:"jwt_extra_audiences"`
	JWTSVIDFilename   string   `hcl:"jwt_svid_file_name"`

	UnusedKeyPositions map[string][]token.Pos `hcl:",unusedKeyPositions"`
}

// ParseConfigFile parses the given HCL file into a Config struct
func ParseConfigFile(file string) (*Config, error) {
	// Read HCL file
	dat, err := os.ReadFile(file)
	if err != nil {
		return nil, err
	}

	// Parse HCL
	config := new(Config)
	if err := hcl.Decode(config, string(dat)); err != nil {
		return nil, err
	}

	return config, nil
}

// ParseConfigFlagOverrides handles command line arguments that override config file settings
func (c *Config) ParseConfigFlagOverrides(daemonModeFlag bool, daemonModeFlagName string) {
	if isFlagPassed(daemonModeFlagName) {
		// If daemon mode is set by CLI this takes precedence
		c.DaemonMode = &daemonModeFlag
	} else if c.DaemonMode == nil {
		// If daemon mode is not set, then default to true
		daemonMode := true
		c.DaemonMode = &daemonMode
	}
}

func (c *Config) ValidateConfig(log logrus.FieldLogger) error {
	if err := c.checkForUnknownConfig(); err != nil {
		return err
	}

	if err := validateOSConfig(c); err != nil {
		return err
	}

	for _, jwtConfig := range c.JWTSVIDs {
		if jwtConfig.JWTSVIDFilename == "" {
			return errors.New("'jwt_file_name' is required in 'jwt_svids'")
		}
		if jwtConfig.JWTAudience == "" {
			return errors.New("'jwt_audience' is required in 'jwt_svids'")
		}
	}

	if c.AgentAddress == "" {
		spireAgentAddress := os.Getenv("SPIRE_AGENT_ADDRESS")
		spiffeEndpointSocket := os.Getenv("SPIFFE_ENDPOINT_SOCKET")

		switch {
		case spireAgentAddress != "" && spiffeEndpointSocket == "":
			log.Warn("SPIRE_AGENT_ADDRESS is deprecated and will be removed in 0.10.0. Use SPIFFE_ENDPOINT_SOCKET instead.")
			c.AgentAddress = spireAgentAddress
		case spireAgentAddress != "" && spiffeEndpointSocket != "":
			return errors.New("both SPIRE_AGENT_ADDRESS and SPIFFE_ENDPOINT_SOCKET set. Use SPIFFE_ENDPOINT_SOCKET only. Support for SPIRE_AGENT_ADDRESS is deprecated and will be removed in 0.10.0")
		case spireAgentAddress == "" && spiffeEndpointSocket != "":
			c.AgentAddress = spiffeEndpointSocket
		default:
			c.AgentAddress = defaultAgentAddress
		}
	}

	if (c.Cmd != "" || c.PIDFileName != "") && c.RenewSignal == "" {
		return errors.New("Must specify renew_signal when using cmd or pid_file_name")
	}

	x509Enabled, err := validateX509Config(c)
	if err != nil {
		return err
	}

	jwtBundleEnabled, jwtSVIDsEnabled := validateJWTConfig(c)

	if !x509Enabled && !jwtBundleEnabled && !jwtSVIDsEnabled {
		return errors.New("at least one of the sets ('svid_file_name', 'svid_key_file_name', 'svid_bundle_file_name'), 'jwt_svids', or 'jwt_bundle_file_name' must be fully specified")
	}

	if c.CertFileMode < 0 {
		return errors.New("cert file mode must be positive")
	} else if c.CertFileMode == 0 {
		c.CertFileMode = defaultCertFileMode
	}
	if c.KeyFileMode < 0 {
		return errors.New("key file mode must be positive")
	} else if c.KeyFileMode == 0 {
		c.KeyFileMode = defaultKeyFileMode
	}
	if c.JWTBundleFileMode < 0 {
		return errors.New("jwt bundle file mode must be positive")
	} else if c.JWTBundleFileMode == 0 {
		c.JWTBundleFileMode = defaultJWTBundleFileMode
	}
	if c.JWTSVIDFileMode < 0 {
		return errors.New("jwt svid file mode must be positive")
	} else if c.JWTSVIDFileMode == 0 {
		c.JWTSVIDFileMode = defaultJWTSVIDFileMode
	}

	if c.HealthCheck.ListenerEnabled {
		if c.HealthCheck.BindPort < 0 {
			return errors.New("bind port must be positive")
		}
		if c.HealthCheck.BindPort == 0 {
			c.HealthCheck.BindPort = defaultBindPort
		}
		if c.HealthCheck.LivenessPath == "" {
			c.HealthCheck.LivenessPath = defaultLivenessPath
		}
		if c.HealthCheck.ReadinessPath == "" {
			c.HealthCheck.ReadinessPath = defaultReadinessPath
		}
	}

	return nil
}

// checkForUnknownConfig looks for any unknown configuration keys and returns an error if one is found
func (c *Config) checkForUnknownConfig() error {
	if len(c.UnusedKeyPositions) != 0 {
		return fmt.Errorf("unknown top level key(s): %s", mapKeysToString(c.UnusedKeyPositions))
	}

	for i, jwtSVID := range c.JWTSVIDs {
		if len(jwtSVID.UnusedKeyPositions) != 0 {
			return fmt.Errorf("unknown key(s) in jwt_svids[%d]: %s", i, mapKeysToString(jwtSVID.UnusedKeyPositions))
		}
	}

	return nil
}

func ParseConfig(configFile string, daemonModeFlag bool, daemonModeFlagName string) (*Config, error) {
	hclConfig, err := ParseConfigFile(configFile)
	if err != nil {
		return nil, fmt.Errorf("failed to parse %q: %w", configFile, err)
	}
	hclConfig.ParseConfigFlagOverrides(daemonModeFlag, daemonModeFlagName)
	return hclConfig, nil
}

func NewSidecarConfig(config *Config, log logrus.FieldLogger) *sidecar.Config {
	sidecarConfig := &sidecar.Config{
		AddIntermediatesToBundle: config.AddIntermediatesToBundle,
		AgentAddress:             config.AgentAddress,
		Cmd:                      config.Cmd,
		CmdArgs:                  config.CmdArgs,
		PIDFileName:              config.PIDFileName,
		CertDir:                  config.CertDir,
		CertFileMode:             fs.FileMode(config.CertFileMode),      //nolint:gosec
		KeyFileMode:              fs.FileMode(config.KeyFileMode),       //nolint:gosec
		JWTBundleFileMode:        fs.FileMode(config.JWTBundleFileMode), //nolint:gosec
		JWTSVIDFileMode:          fs.FileMode(config.JWTSVIDFileMode),   //nolint:gosec
		IncludeFederatedDomains:  config.IncludeFederatedDomains,
		JWTBundleFilename:        config.JWTBundleFilename,
		Log:                      log,
		RenewSignal:              config.RenewSignal,
		SVIDFileName:             config.SVIDFileName,
		SVIDKeyFileName:          config.SVIDKeyFileName,
		SVIDBundleFileName:       config.SVIDBundleFileName,
		Hint:                     config.Hint,
	}

	for _, jwtSVID := range config.JWTSVIDs {
		sidecarConfig.JWTSVIDs = append(sidecarConfig.JWTSVIDs, sidecar.JWTConfig{
			JWTAudience:       jwtSVID.JWTAudience,
			JWTExtraAudiences: jwtSVID.JWTExtraAudiences,
			JWTSVIDFilename:   jwtSVID.JWTSVIDFilename,
		})
	}

	return sidecarConfig
}

func validateX509Config(c *Config) (bool, error) {
	x509EmptyCount := countEmpty(c.SVIDFileName, c.SVIDBundleFileName, c.SVIDKeyFileName)
	if x509EmptyCount != 0 && x509EmptyCount != 3 {
		return false, errors.New("all or none of 'svid_file_name', 'svid_key_file_name', 'svid_bundle_file_name' must be specified")
	}

	return x509EmptyCount == 0, nil
}

func validateJWTConfig(c *Config) (bool, bool) {
	jwtBundleEmptyCount := countEmpty(c.SVIDBundleFileName)

	return jwtBundleEmptyCount == 0, len(c.JWTSVIDs) > 0
}

func countEmpty(configs ...string) int {
	cnt := 0
	for _, config := range configs {
		if config == "" {
			cnt++
		}
	}

	return cnt
}

// isFlagPassed tests to see if a command line argument was set at all or left empty
func isFlagPassed(name string) bool {
	var found bool
	flag.Visit(func(f *flag.Flag) {
		if f.Name == name {
			found = true
		}
	})

	return found
}

// mapKeysToString returns a comma separated string with all the keys from a map
func mapKeysToString[V any](myMap map[string]V) string {
	keys := make([]string, 0, len(myMap))
	for key := range myMap {
		keys = append(keys, key)
	}

	slices.Sort(keys)
	return strings.Join(keys, ",")
}<|MERGE_RESOLUTION|>--- conflicted
+++ resolved
@@ -28,22 +28,6 @@
 )
 
 type Config struct {
-<<<<<<< HEAD
-	AddIntermediatesToBundle bool   `hcl:"add_intermediates_to_bundle"`
-	AgentAddress             string `hcl:"agent_address"`
-	Cmd                      string `hcl:"cmd"`
-	CmdArgs                  string `hcl:"cmd_args"`
-	PIDFileName              string `hcl:"pid_file_name"`
-	CertDir                  string `hcl:"cert_dir"`
-	CertFileMode             int    `hcl:"cert_file_mode"`
-	KeyFileMode              int    `hcl:"key_file_mode"`
-	JWTBundleFileMode        int    `hcl:"jwt_bundle_file_mode"`
-	JWTSVIDFileMode          int    `hcl:"jwt_svid_file_mode"`
-	IncludeFederatedDomains  bool   `hcl:"include_federated_domains"`
-	RenewSignal              string `hcl:"renew_signal"`
-	DaemonMode               *bool  `hcl:"daemon_mode"`
-	Hint                     string `hcl:"hint"`
-=======
 	AddIntermediatesToBundle bool               `hcl:"add_intermediates_to_bundle"`
 	AgentAddress             string             `hcl:"agent_address"`
 	Cmd                      string             `hcl:"cmd"`
@@ -58,7 +42,7 @@
 	RenewSignal              string             `hcl:"renew_signal"`
 	DaemonMode               *bool              `hcl:"daemon_mode"`
 	HealthCheck              health.CheckConfig `hcl:"health_checks"`
->>>>>>> a2320d12
+	Hint                     string `hcl:"hint"`
 
 	// x509 configuration
 	SVIDFileName       string `hcl:"svid_file_name"`
