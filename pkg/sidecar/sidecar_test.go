--- conflicted
+++ resolved
@@ -11,10 +11,7 @@
 	"os"
 	"path"
 	"runtime"
-<<<<<<< HEAD
-=======
 	"syscall"
->>>>>>> 3c51386b
 	"testing"
 	"time"
 
