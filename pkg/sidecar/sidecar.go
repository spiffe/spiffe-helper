package sidecar

import (
	"bytes"
	"context"
	"encoding/csv"
	"errors"
	"fmt"
	"io"
	"os"
	"os/exec"
	"path"
	"strconv"
	"strings"
	"sync"
	"time"

	"github.com/spiffe/go-spiffe/v2/bundle/jwtbundle"
	"github.com/spiffe/go-spiffe/v2/svid/jwtsvid"
	"github.com/spiffe/go-spiffe/v2/workloadapi"
	"github.com/spiffe/spiffe-helper/pkg/disk"
	"github.com/spiffe/spiffe-helper/pkg/util"
	"google.golang.org/grpc/codes"
	"google.golang.org/grpc/status"
)

// Event hooks used by unit tests to coordinate goroutines
type hooks struct {
	certReady        func(svids *workloadapi.X509Context)
	cmdExit          func(os.ProcessState)
	pidFileSignalled func(pid int, err error)
}

// Sidecar is the component that consumes the Workload API and renews certs
type Sidecar struct {
	config         *Config
	client         *workloadapi.Client
	jwtSource      *workloadapi.JWTSource
	processRunning bool
	process        *os.Process

	// Mutex to protect processRunning
	mu sync.Mutex

	// Health server
	health Health

	// stdio to connect to the 'cmd' to run. These are used in tests to
	// capture and/or redirect I/O from the guest command. In future they
	// could also be exposed via Config to allow a user of this package to
	// redirect I/O in custom sidecars. These have the same semantics as
	// https://pkg.go.dev/os/exec#Cmd
	stdin  io.Reader
	stdout io.Writer
	stderr io.Writer

	// Used for synchronization in unit tests
	hooks hooks
}

type Health struct {
	FileWriteStatuses FileWriteStatuses `json:"file_write_statuses"`
}

type FileWriteStatuses struct {
	X509WriteStatus *string           `json:"x509_write_status,omitempty"`
	JWTWriteStatus  map[string]string `json:"jwt_write_status"`
}

const (
	writeStatusUnwritten = "unwritten"
	writeStatusFailed    = "failed"
	writeStatusWritten   = "written"
)

// New creates a new SPIFFE sidecar
func New(config *Config) *Sidecar {
	s := &Sidecar{
		config: config,
		health: Health{
			FileWriteStatuses: FileWriteStatuses{
				JWTWriteStatus: make(map[string]string),
			},
		},
		// There's currently no support for controlling stdio
		// redirection in the spiffe-helper configuration or API, these
		// are just used in tests that construct Sidecar directly. In
		// regular use they're always passing through the OS's stdio.
		stdin:  os.Stdin,
		stdout: os.Stdout,
		stderr: os.Stderr,

		// Initialize hooks with noop functions
		hooks: hooks{
			certReady:        func(*workloadapi.X509Context) {},
			cmdExit:          func(os.ProcessState) {},
			pidFileSignalled: func(int, error) {},
		},
	}
<<<<<<< HEAD

	for _, jwtConfig := range config.JWTSVIDs {
		jwtSVIDFilename := path.Join(config.CertDir, jwtConfig.JWTSVIDFilename)
		s.health.FileWriteStatuses.JWTWriteStatus[jwtSVIDFilename] = writeStatusUnwritten
	}
	jwtBundleFilePath := path.Join(config.CertDir, config.JWTBundleFilename)
	s.health.FileWriteStatuses.JWTWriteStatus[jwtBundleFilePath] = writeStatusUnwritten
	return s
=======
	sidecar.setupHealth()
	return sidecar
>>>>>>> 67c87331
}

func (s *Sidecar) setupHealth() {
	if s.x509Enabled() {
		writeStatus := writeStatusUnwritten
		s.health.FileWriteStatuses.X509WriteStatus = &writeStatus
	}
	if s.jwtBundleEnabled() {
		jwtBundleFilePath := path.Join(s.config.CertDir, s.config.JWTBundleFilename)
		s.health.FileWriteStatuses.JWTWriteStatus[jwtBundleFilePath] = writeStatusUnwritten
	}
	for _, jwtConfig := range s.config.JWTSVIDs {
		jwtSVIDFilename := path.Join(s.config.CertDir, jwtConfig.JWTSVIDFilename)
		s.health.FileWriteStatuses.JWTWriteStatus[jwtSVIDFilename] = writeStatusUnwritten
	}
}

// RunDaemon starts the main loop
// Starts the workload API client to listen for new SVID updates
// When a new SVID is received on the updateChan, the SVID certificates
// are stored in disk and a restart signal is sent to the proxy's process
func (s *Sidecar) RunDaemon(ctx context.Context) error {
	if err := s.setupClients(ctx); err != nil {
		return err
	}
	if s.client != nil {
		defer s.client.Close()
	}
	if s.jwtSource != nil {
		defer s.jwtSource.Close()
	}

	var tasks []func(context.Context) error

	if s.x509Enabled() {
		s.config.Log.Info("Watching for X509 Context")
		tasks = append(tasks, s.watchX509Context)
	}

	if s.jwtBundleEnabled() {
		s.config.Log.Info("Watching for JWT Bundles")
		tasks = append(tasks, s.watchJWTBundles)
	}

	if s.jwtSVIDsEnabled() {
		tasks = append(tasks, s.watchJWTSVIDs)
	}

	err := util.RunTasks(ctx, tasks...)
	if err != nil && !errors.Is(err, context.Canceled) {
		return nil
	}

	return err
}

func (s *Sidecar) Run(ctx context.Context) error {
	if err := s.setupClients(ctx); err != nil {
		return err
	}
	if s.client != nil {
		defer s.client.Close()
	}
	if s.jwtSource != nil {
		defer s.jwtSource.Close()
	}

	if s.x509Enabled() {
		s.config.Log.Debug("Fetching x509 certificates")
		if err := s.fetchAndWriteX509Context(ctx); err != nil {
			s.config.Log.WithError(err).Error("Error fetching x509 certificates")
			return err
		}
		s.config.Log.Info("Successfully fetched x509 certificates")
	}

	if s.jwtBundleEnabled() {
		s.config.Log.Debug("Fetching JWT Bundle")
		if err := s.fetchAndWriteJWTBundle(ctx); err != nil {
			s.config.Log.WithError(err).Error("Error fetching JWT bundle")
			return err
		}
		s.config.Log.Info("Successfully fetched JWT bundle")
	}

	if s.jwtSVIDsEnabled() {
		s.config.Log.Debug("Fetching JWT SVIDs")
		if err := s.fetchAndWriteJWTSVIDs(ctx); err != nil {
			s.config.Log.WithError(err).Error("Error fetching JWT SVIDs")
			return err
		}
		s.config.Log.Info("Successfully fetched JWT SVIDs")
	}

	return nil
}

// setupClients create the necessary workloadapi clients
func (s *Sidecar) setupClients(ctx context.Context) error {
	if s.x509Enabled() || s.jwtBundleEnabled() {
		client, err := workloadapi.New(ctx, s.getWorkloadAPIAddress())
		if err != nil {
			return err
		}
		s.client = client
	}

	if s.jwtSVIDsEnabled() {
		jwtSource, err := workloadapi.NewJWTSource(ctx, workloadapi.WithClientOptions(s.getWorkloadAPIAddress()))
		if err != nil {
			return err
		}
		s.jwtSource = jwtSource
	}

	return nil
}

// updateCertificates Updates the certificates stored in disk and signal the Process to restart
func (s *Sidecar) updateCertificates(svidResponse *workloadapi.X509Context) {
	s.config.Log.Debug("Updating X.509 certificates")
	if err := disk.WriteX509Context(svidResponse, s.config.AddIntermediatesToBundle, s.config.IncludeFederatedDomains, s.config.CertDir, s.config.SVIDFileName, s.config.SVIDKeyFileName, s.config.SVIDBundleFileName, s.config.CertFileMode, s.config.KeyFileMode, s.config.Hint); err != nil {
		s.config.Log.WithError(err).Error("Unable to dump bundle")
		writeStatus := writeStatusFailed
		s.health.FileWriteStatuses.X509WriteStatus = &writeStatus
		return
	}
	writeStatus := writeStatusWritten
	s.health.FileWriteStatuses.X509WriteStatus = &writeStatus
	s.config.Log.Info("X.509 certificates updated")

	if s.config.Cmd != "" {
		if err := s.signalProcess(); err != nil {
			s.config.Log.WithError(err).Error("Unable to signal process")
		}
	}

	if s.config.PIDFileName != "" {
		if err := s.signalPID(); err != nil {
			s.config.Log.WithError(err).Error("Unable to signal PID file")
		}
	}

	// TODO: is ReloadExternalProcess still used?
	if s.config.ReloadExternalProcess != nil {
		if err := s.config.ReloadExternalProcess(); err != nil {
			s.config.Log.WithError(err).Error("Unable to reload external process")
		}
	}

	s.hooks.certReady(svidResponse)
}

// signalProcessCMD sends the renew signal to the process or starts it if its first time
// In normal operation this will be called when the workload API client signals a new SVID;
// it will NOT run as soon as an already-running process exits.
func (s *Sidecar) signalProcess() error {
	s.mu.Lock()
	defer s.mu.Unlock()

	if !s.processRunning {
		cmdArgs, err := getCmdArgs(s.config.CmdArgs)
		if err != nil {
			return fmt.Errorf("error parsing cmd arguments: %w", err)
		}

		cmd := exec.Command(s.config.Cmd, cmdArgs...) // #nosec

		// By attaching stdin we allow spiffe-helper to be used in a
		// pipeline or as a simple passthrough. Because it consumes the
		// child process's exit status and restarts the child process
		// next time it is signalled it can't be use as a transparent
		// wrapper, but this way we can still send data to the child
		// process.
		//
		// A future enhancement to Run() to launch a child process and
		// wait for it to complete, then exit with the child process's
		// exit code would then allow proper use as a wrapper.
		//
		// If the caller doesn't want it attached, they can close stdin
		// before forking spiffe-helper, same as stdout and stderr.
		cmd.Stdin = s.stdin
		cmd.Stdout = s.stdout
		cmd.Stderr = s.stderr
		if err := cmd.Start(); err != nil {
			return fmt.Errorf("error executing process \"%v\": %w", s.config.Cmd, err)
		}
		s.process = cmd.Process
		s.processRunning = true
		go s.checkProcessExit()
	} else {
		if err := SignalProcess(s.process, s.config.RenewSignal); err != nil {
			return err
		}
	}

	return nil
}

// signalPID sends the renew signal to the PID file
func (s *Sidecar) signalPID() error {
	pid, err := func() (int, error) {
		fileBytes, err := os.ReadFile(s.config.PIDFileName)
		if err != nil {
			return 0, fmt.Errorf("failed to read pid file \"%s\": %w", s.config.PIDFileName, err)
		}

		pid, err := strconv.Atoi(string(bytes.TrimSpace(fileBytes)))
		if err != nil {
			return 0, fmt.Errorf("failed to parse pid file \"%s\": %w", s.config.PIDFileName, err)
		}

		pidProcess, err := os.FindProcess(pid)
		if err != nil {
			return pid, fmt.Errorf("failed to find process id %d: %w", pid, err)
		}

		return pid, SignalProcess(pidProcess, s.config.RenewSignal)
	}()
	s.hooks.pidFileSignalled(pid, err)
	return err
}

// Goroutine to watch a running process until it exits and report its exit status.
// Does NOT trigger a restart of a process when it exits.
func (s *Sidecar) checkProcessExit() {
	s.mu.Lock()
	if !s.processRunning {
		// This is the only function that should clear the processRunning flag
		// and the routine should only be launched once, when a process has been
		// started.
		panic("checkProcessExit called with no process running")
	}
	// copy the Process object so we don't have to hold the lock while waiting;
	// that would deadlock with signalProcess when there's a workload update.
	proc := s.process
	s.mu.Unlock()

	state, err := proc.Wait()
	if err != nil {
		// We assume the process has exited here, but this could
		// potentially be due to an error in the Wait call. We could
		// look up the process by pid to see if it still exists, but
		// that introduces a pid re-use wait condition. For now,
		// assume that the process has exited.
		s.config.Log.Errorf("error waiting for process exit: %v", err)
	}

	s.hooks.cmdExit(*state)

	s.mu.Lock()
	s.processRunning = false
	s.mu.Unlock()
}

func (s *Sidecar) fetchJWTSVIDs(ctx context.Context, jwtAudience string, jwtExtraAudiences []string) ([]*jwtsvid.SVID, error) {
	jwtSVIDs, err := s.jwtSource.FetchJWTSVIDs(ctx, jwtsvid.Params{Audience: jwtAudience, ExtraAudiences: jwtExtraAudiences})
	if err != nil {
		s.config.Log.Errorf("Unable to fetch JWT SVID: %v", err)
		return nil, err
	}
	for _, jwtSVID := range jwtSVIDs {
		_, err = jwtsvid.ParseAndValidate(jwtSVID.Marshal(), s.jwtSource, []string{jwtAudience})
		if err != nil {
			s.config.Log.Errorf("Unable to parse or validate token: %v", err)
			return nil, err
		}
	}

	return jwtSVIDs, nil
}

func createRetryIntervalFunc() func() time.Duration {
	const (
		initialBackoff = 1 * time.Second
		maxBackoff     = 60 * time.Second
		multiplier     = 2
	)
	backoffInterval := initialBackoff
	return func() time.Duration {
		currentBackoff := backoffInterval
		// Update backoffInterval for next call, capped at maxBackoff
		backoffInterval *= multiplier
		if backoffInterval > maxBackoff {
			backoffInterval = maxBackoff
		}
		return currentBackoff
	}
}

func getRefreshInterval(svid *jwtsvid.SVID) time.Duration {
	return time.Until(svid.Expiry)/2 + time.Second
}

func (s *Sidecar) performJWTSVIDUpdate(ctx context.Context, jwtAudience string, jwtExtraAudiences []string, jwtSVIDFilename string) ([]*jwtsvid.SVID, error) {
	s.config.Log.Debug("Updating JWT SVID")

	jwtSVIDs, err := s.fetchJWTSVIDs(ctx, jwtAudience, jwtExtraAudiences)
	if err != nil {
		s.config.Log.Errorf("Unable to update JWT SVID: %v", err)
		return nil, err
	}

	jwtSVIDPath := path.Join(s.config.CertDir, jwtSVIDFilename)
	if err = disk.WriteJWTSVID(jwtSVIDs, s.config.CertDir, jwtSVIDFilename, s.config.JWTSVIDFileMode, s.config.Hint); err != nil {
		s.config.Log.Errorf("Unable to update JWT SVID: %v", err)
		s.health.FileWriteStatuses.JWTWriteStatus[jwtSVIDPath] = writeStatusFailed
		return nil, err
	}
	s.health.FileWriteStatuses.JWTWriteStatus[jwtSVIDPath] = writeStatusWritten

	s.config.Log.Info("JWT SVID updated")
	return jwtSVIDs, nil
}

func (s *Sidecar) updateJWTSVID(ctx context.Context, jwtAudience string, jwtExtraAudiences []string, jwtSVIDFilename string) {
	retryInterval := createRetryIntervalFunc()
	var initialInterval time.Duration
	jwtSVIDs, err := s.performJWTSVIDUpdate(ctx, jwtAudience, jwtExtraAudiences, jwtSVIDFilename)
	if err != nil {
		// If the first update fails, use the retry interval
		initialInterval = retryInterval()
	} else {
		// If the update succeeds, use the refresh interval
		initialInterval = getRefreshInterval(jwtSVIDs[0])
	}
	ticker := time.NewTicker(initialInterval)
	defer ticker.Stop()

	for {
		select {
		case <-ctx.Done():
			return
		case <-ticker.C:
			jwtSVIDs, err = s.performJWTSVIDUpdate(ctx, jwtAudience, jwtExtraAudiences, jwtSVIDFilename)
			if err == nil {
				retryInterval = createRetryIntervalFunc()
				ticker.Reset(getRefreshInterval(jwtSVIDs[0]))
			} else {
				ticker.Reset(retryInterval())
			}
		}
	}
}

func (s *Sidecar) x509Enabled() bool {
	return s.config.SVIDFileName != "" && s.config.SVIDKeyFileName != "" && s.config.SVIDBundleFileName != ""
}

func (s *Sidecar) jwtBundleEnabled() bool {
	return s.config.JWTBundleFilename != ""
}

func (s *Sidecar) jwtSVIDsEnabled() bool {
	return len(s.config.JWTSVIDs) > 0
}

// x509Watcher is a sample implementation of the workload.X509SVIDWatcher interface
type x509Watcher struct {
	sidecar *Sidecar
}

// OnX509ContextUpdate is run every time an SVID is updated
func (w x509Watcher) OnX509ContextUpdate(svids *workloadapi.X509Context) {
	for _, svid := range svids.SVIDs {
		w.sidecar.config.Log.WithField("spiffe_id", svid.ID).Info("Received update")
	}

	w.sidecar.updateCertificates(svids)
}

// OnX509ContextWatchError is run when the client runs into an error
func (w x509Watcher) OnX509ContextWatchError(err error) {
	if status.Code(err) != codes.Canceled {
		w.sidecar.config.Log.Errorf("Error while watching x509 context: %v", err)
	}
}

// getCmdArgs receives the command line arguments as a string
// and split it at spaces, except when the space is inside quotation marks
func getCmdArgs(args string) ([]string, error) {
	if args == "" {
		return []string{}, nil
	}

	r := csv.NewReader(strings.NewReader(args))
	r.Comma = ' ' // space
	cmdArgs, err := r.Read()
	if err != nil {
		return nil, err
	}

	return cmdArgs, nil
}

// JWTBundlesWatcher is an implementation of workload.JWTBundleWatcher interface
type JWTBundlesWatcher struct {
	sidecar *Sidecar
}

// OnJWTBundlesUpdate is run every time a bundle is updated
func (w JWTBundlesWatcher) OnJWTBundlesUpdate(jwkSet *jwtbundle.Set) {
	w.sidecar.config.Log.Debug("Updating JWT bundle")
	jwtBundleFilePath := path.Join(w.sidecar.config.CertDir, w.sidecar.config.JWTBundleFilename)
	if err := disk.WriteJWTBundleSet(jwkSet, w.sidecar.config.CertDir, w.sidecar.config.JWTBundleFilename, w.sidecar.config.JWTBundleFileMode); err != nil {
		w.sidecar.config.Log.Errorf("Error writing JWT Bundle to disk: %v", err)
		w.sidecar.health.FileWriteStatuses.JWTWriteStatus[jwtBundleFilePath] = writeStatusFailed
		return
	}
	w.sidecar.health.FileWriteStatuses.JWTWriteStatus[jwtBundleFilePath] = writeStatusWritten

	w.sidecar.config.Log.Info("JWT bundle updated")
}

// OnJWTBundlesWatchError is run when the client runs into an error
func (w JWTBundlesWatcher) OnJWTBundlesWatchError(err error) {
	if status.Code(err) != codes.Canceled {
		w.sidecar.config.Log.Errorf("Error while watching JWT bundles: %v", err)
	}
}

func (s *Sidecar) CheckLiveness() bool {
	for _, writeStatus := range s.health.FileWriteStatuses.JWTWriteStatus {
		if writeStatus == writeStatusFailed {
			return false
		}
	}
	if s.x509Enabled() && *s.health.FileWriteStatuses.X509WriteStatus == writeStatusFailed {
		return false
	}
	return true
}

func (s *Sidecar) CheckReadiness() bool {
	for _, writeStatus := range s.health.FileWriteStatuses.JWTWriteStatus {
		if writeStatus != writeStatusWritten {
			return false
		}
	}
	return !s.x509Enabled() || *s.health.FileWriteStatuses.X509WriteStatus == writeStatusWritten
}

func (s *Sidecar) GetHealth() Health {
	return s.health
}<|MERGE_RESOLUTION|>--- conflicted
+++ resolved
@@ -97,19 +97,9 @@
 			pidFileSignalled: func(int, error) {},
 		},
 	}
-<<<<<<< HEAD
-
-	for _, jwtConfig := range config.JWTSVIDs {
-		jwtSVIDFilename := path.Join(config.CertDir, jwtConfig.JWTSVIDFilename)
-		s.health.FileWriteStatuses.JWTWriteStatus[jwtSVIDFilename] = writeStatusUnwritten
-	}
-	jwtBundleFilePath := path.Join(config.CertDir, config.JWTBundleFilename)
-	s.health.FileWriteStatuses.JWTWriteStatus[jwtBundleFilePath] = writeStatusUnwritten
-	return s
-=======
+
 	sidecar.setupHealth()
 	return sidecar
->>>>>>> 67c87331
 }
 
 func (s *Sidecar) setupHealth() {
