package sidecar

import (
	"bytes"
	"context"
	"encoding/csv"
	"fmt"
	"os"
	"os/exec"
	"path"
	"strconv"
	"strings"
	"sync"
	"sync/atomic"
	"time"

	"github.com/spiffe/go-spiffe/v2/bundle/jwtbundle"
	"github.com/spiffe/go-spiffe/v2/svid/jwtsvid"
	"github.com/spiffe/go-spiffe/v2/workloadapi"
	"github.com/spiffe/spiffe-helper/pkg/disk"
	"google.golang.org/grpc/codes"
	"google.golang.org/grpc/status"
)

// Sidecar is the component that consumes the Workload API and renews certs
// implements the interface Sidecar
type Sidecar struct {
	config         *Config
	client         *workloadapi.Client
	jwtSource      *workloadapi.JWTSource
	processRunning int32
	process        *os.Process
	certReadyChan  chan struct{}
	health         Health
}

type Health struct {
	FileWriteStatuses FileWriteStatuses `json:"file_write_statuses"`
}

type FileWriteStatuses struct {
	X509WriteStatus string            `json:"x509_write_status"`
	JWTWriteStatus  map[string]string `json:"jwt_write_status"`
}

const (
	writeStatusUnwritten = "unwritten"
	writeStatusFailed    = "failed"
	writeStatusWritten   = "written"
)

// New creates a new SPIFFE sidecar
func New(config *Config) *Sidecar {
	sidecar := &Sidecar{
		config:        config,
		certReadyChan: make(chan struct{}, 1),
		health: Health{
			FileWriteStatuses: FileWriteStatuses{
				X509WriteStatus: writeStatusUnwritten,
				JWTWriteStatus:  make(map[string]string),
			},
		},
	}
	for _, jwtConfig := range config.JWTSVIDs {
		jwtSVIDFilename := path.Join(config.CertDir, jwtConfig.JWTSVIDFilename)
		sidecar.health.FileWriteStatuses.JWTWriteStatus[jwtSVIDFilename] = writeStatusUnwritten
	}
	jwtBundleFilePath := path.Join(config.CertDir, config.JWTBundleFilename)
	sidecar.health.FileWriteStatuses.JWTWriteStatus[jwtBundleFilePath] = writeStatusUnwritten
	return sidecar
}

// RunDaemon starts the main loop
// Starts the workload API client to listen for new SVID updates
// When a new SVID is received on the updateChan, the SVID certificates
// are stored in disk and a restart signal is sent to the proxy's process
func (s *Sidecar) RunDaemon(ctx context.Context) error {
	var wg sync.WaitGroup

	if err := s.setupClients(ctx); err != nil {
		return err
	}
	if s.client != nil {
		defer s.client.Close()
	}
	if s.jwtSource != nil {
		defer s.jwtSource.Close()
	}

	if s.x509Enabled() {
		s.config.Log.Info("Watching for X509 Context")
		wg.Add(1)
		go func() {
			defer wg.Done()
			err := s.client.WatchX509Context(ctx, &x509Watcher{sidecar: s})
			if err != nil && status.Code(err) != codes.Canceled {
				s.config.Log.Fatalf("Error watching X.509 context: %v", err)
			}
		}()
	}

	if s.jwtBundleEnabled() {
		s.config.Log.Info("Watching for JWT Bundles")
		wg.Add(1)
		go func() {
			defer wg.Done()
			err := s.client.WatchJWTBundles(ctx, &JWTBundlesWatcher{sidecar: s})
			if err != nil && status.Code(err) != codes.Canceled {
				s.config.Log.Fatalf("Error watching JWT bundle updates: %v", err)
			}
		}()
	}

	if s.jwtSVIDsEnabled() {
		for _, jwtConfig := range s.config.JWTSVIDs {
			jwtConfig := jwtConfig
			wg.Add(1)
			go func() {
				defer wg.Done()
				s.updateJWTSVID(ctx, jwtConfig.JWTAudience, jwtConfig.JWTExtraAudiences, jwtConfig.JWTSVIDFilename)
			}()
		}
	}

	wg.Wait()

	return nil
}

func (s *Sidecar) Run(ctx context.Context) error {
	if err := s.setupClients(ctx); err != nil {
		return err
	}
	if s.client != nil {
		defer s.client.Close()
	}
	if s.jwtSource != nil {
		defer s.jwtSource.Close()
	}

	if s.x509Enabled() {
		s.config.Log.Debug("Fetching x509 certificates")
		if err := s.fetchAndWriteX509Context(ctx); err != nil {
			s.config.Log.WithError(err).Error("Error fetching x509 certificates")
			return err
		}
		s.config.Log.Info("Successfully fetched x509 certificates")
	}

	if s.jwtBundleEnabled() {
		s.config.Log.Debug("Fetching JWT Bundle")
		if err := s.fetchAndWriteJWTBundle(ctx); err != nil {
			s.config.Log.WithError(err).Error("Error fetching JWT bundle")
			return err
		}
		s.config.Log.Info("Successfully fetched JWT bundle")
	}

	if s.jwtSVIDsEnabled() {
		s.config.Log.Debug("Fetching JWT SVIDs")
		if err := s.fetchAndWriteJWTSVIDs(ctx); err != nil {
			s.config.Log.WithError(err).Error("Error fetching JWT SVIDs")
			return err
		}
		s.config.Log.Info("Successfully fetched JWT SVIDs")
	}

	return nil
}

// CertReadyChan returns a channel to know when the certificates are ready
func (s *Sidecar) CertReadyChan() <-chan struct{} {
	return s.certReadyChan
}

// setupClients create the necessary workloadapi clients
func (s *Sidecar) setupClients(ctx context.Context) error {
	if s.x509Enabled() || s.jwtBundleEnabled() {
		client, err := workloadapi.New(ctx, s.getWorkloadAPIAddress())
		if err != nil {
			return err
		}
		s.client = client
	}

	if s.jwtSVIDsEnabled() {
		jwtSource, err := workloadapi.NewJWTSource(ctx, workloadapi.WithClientOptions(s.getWorkloadAPIAddress()))
		if err != nil {
			return err
		}
		s.jwtSource = jwtSource
	}

	return nil
}

// updateCertificates Updates the certificates stored in disk and signal the Process to restart
func (s *Sidecar) updateCertificates(svidResponse *workloadapi.X509Context) {
	s.config.Log.Debug("Updating X.509 certificates")
	if err := disk.WriteX509Context(svidResponse, s.config.AddIntermediatesToBundle, s.config.IncludeFederatedDomains, s.config.CertDir, s.config.SVIDFileName, s.config.SVIDKeyFileName, s.config.SVIDBundleFileName, s.config.CertFileMode, s.config.KeyFileMode, s.config.Hint); err != nil {
		s.config.Log.WithError(err).Error("Unable to dump bundle")
		s.health.FileWriteStatuses.X509WriteStatus = writeStatusFailed
		return
	}
	s.health.FileWriteStatuses.X509WriteStatus = writeStatusWritten
	s.config.Log.Info("X.509 certificates updated")

	if s.config.Cmd != "" {
		if err := s.signalProcess(); err != nil {
			s.config.Log.WithError(err).Error("Unable to signal process")
		}
	}

	if s.config.PIDFileName != "" {
		if err := s.signalPID(); err != nil {
			s.config.Log.WithError(err).Error("Unable to signal PID file")
		}
	}

	// TODO: is ReloadExternalProcess still used?
	if s.config.ReloadExternalProcess != nil {
		if err := s.config.ReloadExternalProcess(); err != nil {
			s.config.Log.WithError(err).Error("Unable to reload external process")
		}
	}

	select {
	case s.certReadyChan <- struct{}{}:
	default:
	}
}

// signalProcessCMD sends the renew signal to the process or starts it if its first time
func (s *Sidecar) signalProcess() error {
	if atomic.LoadInt32(&s.processRunning) == 0 {
		cmdArgs, err := getCmdArgs(s.config.CmdArgs)
		if err != nil {
			return fmt.Errorf("error parsing cmd arguments: %w", err)
		}

		cmd := exec.Command(s.config.Cmd, cmdArgs...) // #nosec
		cmd.Stdout = os.Stdout
		cmd.Stderr = os.Stderr
		if err := cmd.Start(); err != nil {
			return fmt.Errorf("error executing process \"%v\": %w", s.config.Cmd, err)
		}
		s.process = cmd.Process
		go s.checkProcessExit()
	} else {
		if err := SignalProcess(s.process, s.config.RenewSignal); err != nil {
			return err
		}
	}

	return nil
}

// signalPID sends the renew signal to the PID file
func (s *Sidecar) signalPID() error {
	fileBytes, err := os.ReadFile(s.config.PIDFileName)
	if err != nil {
		return fmt.Errorf("failed to read pid file \"%s\": %w", s.config.PIDFileName, err)
	}

	pid, err := strconv.Atoi(string(bytes.TrimSpace(fileBytes)))
	if err != nil {
		return fmt.Errorf("failed to parse pid file \"%s\": %w", s.config.PIDFileName, err)
	}

	pidProcess, err := os.FindProcess(pid)
	if err != nil {
		return fmt.Errorf("failed to find process id %d: %w", pid, err)
	}

	return SignalProcess(pidProcess, s.config.RenewSignal)
}

func (s *Sidecar) checkProcessExit() {
	atomic.StoreInt32(&s.processRunning, 1)
	_, err := s.process.Wait()
	if err != nil {
		s.config.Log.Errorf("error waiting for process exit: %v", err)
	}

	atomic.StoreInt32(&s.processRunning, 0)
}

func (s *Sidecar) fetchJWTSVIDs(ctx context.Context, jwtAudience string, jwtExtraAudiences []string) ([]*jwtsvid.SVID, error) {
	jwtSVIDs, err := s.jwtSource.FetchJWTSVIDs(ctx, jwtsvid.Params{Audience: jwtAudience, ExtraAudiences: jwtExtraAudiences})
	if err != nil {
		s.config.Log.Errorf("Unable to fetch JWT SVID: %v", err)
		return nil, err
	}
	for id := range jwtSVIDs {
		jwtSVID := jwtSVIDs[id]
		_, err = jwtsvid.ParseAndValidate(jwtSVID.Marshal(), s.jwtSource, []string{jwtAudience})
		if err != nil {
			s.config.Log.Errorf("Unable to parse or validate token: %v", err)
			return nil, err
		}
	}

	return jwtSVIDs, nil
}

func createRetryIntervalFunc() func() time.Duration {
	const (
		initialBackoff = 1 * time.Second
		maxBackoff     = 60 * time.Second
		multiplier     = 2
	)
	backoffInterval := initialBackoff
	return func() time.Duration {
		currentBackoff := backoffInterval
		// Update backoffInterval for next call, capped at maxBackoff
		backoffInterval *= multiplier
		if backoffInterval > maxBackoff {
			backoffInterval = maxBackoff
		}
		return currentBackoff
	}
}

func getRefreshInterval(svid *jwtsvid.SVID) time.Duration {
	return time.Until(svid.Expiry)/2 + time.Second
}

func (s *Sidecar) performJWTSVIDUpdate(ctx context.Context, jwtAudience string, jwtExtraAudiences []string, jwtSVIDFilename string) ([]*jwtsvid.SVID, error) {
	s.config.Log.Debug("Updating JWT SVID")

	jwtSVIDs, err := s.fetchJWTSVIDs(ctx, jwtAudience, jwtExtraAudiences)
	if err != nil {
		s.config.Log.Errorf("Unable to update JWT SVID: %v", err)
		return nil, err
	}

<<<<<<< HEAD
	if err = disk.WriteJWTSVID(jwtSVIDs, s.config.CertDir, jwtSVIDFilename, s.config.JWTSVIDFileMode, s.config.Hint); err != nil {
=======
	jwtSVIDPath := path.Join(s.config.CertDir, jwtSVIDFilename)
	if err = disk.WriteJWTSVID(jwtSVID, s.config.CertDir, jwtSVIDFilename, s.config.JWTSVIDFileMode); err != nil {
>>>>>>> a2320d12
		s.config.Log.Errorf("Unable to update JWT SVID: %v", err)
		s.health.FileWriteStatuses.JWTWriteStatus[jwtSVIDPath] = writeStatusFailed
		return nil, err
	}
	s.health.FileWriteStatuses.JWTWriteStatus[jwtSVIDPath] = writeStatusWritten

	s.config.Log.Info("JWT SVID updated")
	return jwtSVIDs, nil
}

func (s *Sidecar) updateJWTSVID(ctx context.Context, jwtAudience string, jwtExtraAudiences []string, jwtSVIDFilename string) {
	retryInterval := createRetryIntervalFunc()
	var initialInterval time.Duration
	jwtSVIDs, err := s.performJWTSVIDUpdate(ctx, jwtAudience, jwtExtraAudiences, jwtSVIDFilename)
	if err != nil {
		// If the first update fails, use the retry interval
		initialInterval = retryInterval()
	} else {
		// If the update succeeds, use the refresh interval
		initialInterval = getRefreshInterval(jwtSVIDs[0])
	}
	ticker := time.NewTicker(initialInterval)
	defer ticker.Stop()

	for {
		select {
		case <-ctx.Done():
			return
		case <-ticker.C:
			jwtSVIDs, err = s.performJWTSVIDUpdate(ctx, jwtAudience, jwtExtraAudiences, jwtSVIDFilename)
			if err == nil {
				retryInterval = createRetryIntervalFunc()
				ticker.Reset(getRefreshInterval(jwtSVIDs[0]))
			} else {
				ticker.Reset(retryInterval())
			}
		}
	}
}

func (s *Sidecar) x509Enabled() bool {
	return s.config.SVIDFileName != "" && s.config.SVIDKeyFileName != "" && s.config.SVIDBundleFileName != ""
}

func (s *Sidecar) jwtBundleEnabled() bool {
	return s.config.JWTBundleFilename != ""
}

func (s *Sidecar) jwtSVIDsEnabled() bool {
	return len(s.config.JWTSVIDs) > 0
}

// x509Watcher is a sample implementation of the workload.X509SVIDWatcher interface
type x509Watcher struct {
	sidecar *Sidecar
}

// OnX509ContextUpdate is run every time an SVID is updated
func (w x509Watcher) OnX509ContextUpdate(svids *workloadapi.X509Context) {
	for _, svid := range svids.SVIDs {
		w.sidecar.config.Log.WithField("spiffe_id", svid.ID).Info("Received update")
	}

	w.sidecar.updateCertificates(svids)
}

// OnX509ContextWatchError is run when the client runs into an error
func (w x509Watcher) OnX509ContextWatchError(err error) {
	if status.Code(err) != codes.Canceled {
		w.sidecar.config.Log.Errorf("Error while watching x509 context: %v", err)
	}
}

// getCmdArgs receives the command line arguments as a string
// and split it at spaces, except when the space is inside quotation marks
func getCmdArgs(args string) ([]string, error) {
	if args == "" {
		return []string{}, nil
	}

	r := csv.NewReader(strings.NewReader(args))
	r.Comma = ' ' // space
	cmdArgs, err := r.Read()
	if err != nil {
		return nil, err
	}

	return cmdArgs, nil
}

// JWTBundlesWatcher is an implementation of workload.JWTBundleWatcher interface
type JWTBundlesWatcher struct {
	sidecar *Sidecar
}

// OnJWTBundlesUpdate is run every time a bundle is updated
func (w JWTBundlesWatcher) OnJWTBundlesUpdate(jwkSet *jwtbundle.Set) {
	w.sidecar.config.Log.Debug("Updating JWT bundle")
	jwtBundleFilePath := path.Join(w.sidecar.config.CertDir, w.sidecar.config.JWTBundleFilename)
	if err := disk.WriteJWTBundleSet(jwkSet, w.sidecar.config.CertDir, w.sidecar.config.JWTBundleFilename, w.sidecar.config.JWTBundleFileMode); err != nil {
		w.sidecar.config.Log.Errorf("Error writing JWT Bundle to disk: %v", err)
		w.sidecar.health.FileWriteStatuses.JWTWriteStatus[jwtBundleFilePath] = writeStatusFailed
		return
	}
	w.sidecar.health.FileWriteStatuses.JWTWriteStatus[jwtBundleFilePath] = writeStatusWritten

	w.sidecar.config.Log.Info("JWT bundle updated")
}

// OnJWTBundlesWatchError is run when the client runs into an error
func (w JWTBundlesWatcher) OnJWTBundlesWatchError(err error) {
	if status.Code(err) != codes.Canceled {
		w.sidecar.config.Log.Errorf("Error while watching JWT bundles: %v", err)
	}
}

func (s *Sidecar) CheckLiveness() bool {
	for _, writeStatus := range s.health.FileWriteStatuses.JWTWriteStatus {
		if writeStatus == writeStatusFailed {
			return false
		}
	}
	return s.health.FileWriteStatuses.X509WriteStatus != writeStatusFailed
}

func (s *Sidecar) CheckReadiness() bool {
	for _, writeStatus := range s.health.FileWriteStatuses.JWTWriteStatus {
		if writeStatus != writeStatusWritten {
			return false
		}
	}
	return s.health.FileWriteStatuses.X509WriteStatus != writeStatusWritten
}

func (s *Sidecar) GetHealth() Health {
	return s.health
}<|MERGE_RESOLUTION|>--- conflicted
+++ resolved
@@ -334,12 +334,8 @@
 		return nil, err
 	}
 
-<<<<<<< HEAD
+	jwtSVIDPath := path.Join(s.config.CertDir, jwtSVIDFilename)
 	if err = disk.WriteJWTSVID(jwtSVIDs, s.config.CertDir, jwtSVIDFilename, s.config.JWTSVIDFileMode, s.config.Hint); err != nil {
-=======
-	jwtSVIDPath := path.Join(s.config.CertDir, jwtSVIDFilename)
-	if err = disk.WriteJWTSVID(jwtSVID, s.config.CertDir, jwtSVIDFilename, s.config.JWTSVIDFileMode); err != nil {
->>>>>>> a2320d12
 		s.config.Log.Errorf("Unable to update JWT SVID: %v", err)
 		s.health.FileWriteStatuses.JWTWriteStatus[jwtSVIDPath] = writeStatusFailed
 		return nil, err
