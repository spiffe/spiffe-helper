export GO111MODULE=on
DIR := ${CURDIR}

E:=@
ifeq ($(V),1)
	E=
endif

<<<<<<< HEAD
##@ Building
all: build test ## Builds and run unit tests

build: ## Builds spiffe-helper
	go build

test: ## Run spiffe-helper unit tests
	go test

vendor: ## Creates a vendored copy of dependencies
	go mod vendor

clean: ## Removes object files from package source directories
	go clean

distclean: ## Removes installed binary, vendored dependencies and dist directory
	go clean -i
	rm -rf vendor dist


##@ Releasing
release: ## Runs goreleaser (expected to be run on CI)
	./goreleaser

release-skip-publish: ## Runs goreleaser without publishing (expected to be run locally)
	./goreleaser --snapshot --skip-publish --rm-dist

goreleaser: ## Downloads goreleaser
	curl -sfL https://install.goreleaser.com/github.com/goreleaser/goreleaser.sh | bash -s -- -b .

##@ Help

# Help message settings
cyan := $(shell which tput > /dev/null && tput setaf 6 || echo "")
reset := $(shell which tput > /dev/null && tput sgr0 || echo "")
bold  := $(shell which tput > /dev/null && tput bold || echo "")
target_max_char=25

help: ## Show this help message
	@awk 'BEGIN {FS = ":.*##"; printf "\n$(bold)Usage:$(reset) make $(cyan)<target>$(reset)\n"} /^[a-zA-Z_-]+:.*?##/ { printf "  $(cyan)%-$(target_max_char)s$(reset) %s\n", $$1, $$2 } /^##@/ { printf "\n $(bold)%s$(reset) \n", substr($$0, 5) } ' $(MAKEFILE_LIST)
=======
cyan := $(shell which tput > /dev/null && tput setaf 6 2>/dev/null || echo "")
reset := $(shell which tput > /dev/null && tput sgr0 2>/dev/null || echo "")
bold  := $(shell which tput > /dev/null && tput bold 2>/dev/null || echo "")

.PHONY: default all help

default: build

all: build lint test

help:
	@echo "$(bold)Usage:$(reset) make $(cyan)<target>$(reset)"
	@echo
	@echo "$(bold)Build:$(reset)"
	@echo "  $(cyan)build$(reset)                         - build SPIFFE Helper binary (default)"
	@echo "  $(cyan)artifact$(reset)                      - build SPIFFE Helper tarball and RPM artifacts"
	@echo "  $(cyan)tarball$(reset)                       - build SPIFFE Helper tarball artifact"
	@echo "  $(cyan)rpm$(reset)                           - build SPIFFE Helper RPM artifact"
	@echo
	@echo "$(bold)Test:$(reset)"
	@echo "  $(cyan)test$(reset)                          - run unit tests"
	@echo
	@echo "$(bold)Code cleanliness:$(reset)"
	@echo "  $(cyan)lint$(reset)                          - run linters aggregator"
	@echo "  $(cyan)tidy$(reset)                          - prune any no-longer-needed dependencies"
	@echo
	@echo "$(bold)Build and test:$(reset)"
	@echo "  $(cyan)all$(reset)                           - build SPIFFE Helper binary, lint the code, and run unit tests"
	@echo
	@echo "$(bold)Clean:$(reset)"
	@echo "  $(cyan)clean$(reset)                         - remove object files from package source directories"
	@echo
	@echo "For verbose output set V=1"
	@echo "  for example: $(cyan)make V=1 build$(reset)"


############################################################################
# OS/ARCH detection
############################################################################
os1=$(shell uname -s)
os2=
ifeq ($(os1),Darwin)
os1=darwin
os2=osx
else ifeq ($(os1),Linux)
os1=linux
os2=linux
else
$(error unsupported OS: $(os1))
endif

arch1=$(shell uname -m)
ifeq ($(arch1),x86_64)
arch2=amd64
else
$(error unsupported ARCH: $(arch1))
endif

############################################################################
# Vars
############################################################################

build_dir := $(DIR)/.build/$(os1)-$(arch1)

go_version := $(shell cat .go-version)
go_dir := $(build_dir)/go/$(go_version)
go_bin_dir := $(go_dir)/bin
go_url = https://storage.googleapis.com/golang/go$(go_version).$(os1)-$(arch2).tar.gz
go := PATH="$(go_bin_dir):$(PATH)" go

golangci_lint_version = v1.21.0
golangci_lint_dir = $(build_dir)/golangci_lint/$(golangci_lint_version)
golangci_lint_bin = $(golangci_lint_dir)/golangci-lint

############################################################################
# Install toolchain
############################################################################

go-check:
ifneq (go$(go_version), $(shell $(go) version 2>/dev/null | cut -f3 -d' '))
	@echo "Installing go$(go_version)..."
	$(E)rm -rf $(dir $(go_dir))
	$(E)mkdir -p $(go_dir)
	$(E)curl -sSfL $(go_url) | tar xz -C $(go_dir) --strip-components=1
endif

install-toolchain: install-golangci-lint | go-check

install-golangci-lint: $(golangci_lint_bin)

$(golangci_lint_bin):
	@echo "Installing golangci-lint $(golangci_lint_version)..."
	$(E)rm -rf $(dir $(golangci_lint_dir))
	$(E)mkdir -p $(golangci_lint_dir)
	$(E)curl -sSfL https://raw.githubusercontent.com/golangci/golangci-lint/master/install.sh | sh -s -- -b $(golangci_lint_dir) $(golangci_lint_version)

#############################################################################
# Utility functions and targets
#############################################################################

.PHONY: git-clean-check

git-clean-check:
ifneq ($(git_dirty),)
	git diff
	@echo "Git repository is dirty!"
	@false
else
	@echo "Git repository is clean."
endif


#############################################################################
# Code cleanliness
#############################################################################

.PHONY: tidy tidy-check lint lint-code
tidy: | go-check
	$(E)$(go) mod tidy

tidy-check:
ifneq ($(git_dirty),)
	$(error tidy-check must be invoked on a clean repository)
endif
	@echo "Running go tidy..."
	$(E)$(MAKE) tidy
	@echo "Ensuring git repository is clean..."
	$(E)$(MAKE) git-clean-check

lint: lint-code

lint-code: $(golangci_lint_bin) | go-check
	$(E)PATH="$(PATH):$(go_bin_dir)" $(golangci_lint_bin) run ./...

############################################################################
# Build targets
############################################################################

.PHONY: build test clean distclean artifact tarball rpm

build: | go-check
	go build -o spiffe-helper ./cmd/spiffe-helper

artifact: tarball rpm

tarball: build
	@OUTDIR="$(OUTDIR)" TAG="$(TAG)" ./script/tarball/build-tarball.sh

rpm:
	@OUTDIR="$(OUTDIR)" TAG="$(TAG)" BUILD="$(BUILD)" ./script/rpm/build-rpm.sh

test: | go-check
	go test ./...

clean: | go-check
	go clean ./cmd/spiffe-helper
>>>>>>> 677a4079
<|MERGE_RESOLUTION|>--- conflicted
+++ resolved
@@ -6,48 +6,6 @@
 	E=
 endif
 
-<<<<<<< HEAD
-##@ Building
-all: build test ## Builds and run unit tests
-
-build: ## Builds spiffe-helper
-	go build
-
-test: ## Run spiffe-helper unit tests
-	go test
-
-vendor: ## Creates a vendored copy of dependencies
-	go mod vendor
-
-clean: ## Removes object files from package source directories
-	go clean
-
-distclean: ## Removes installed binary, vendored dependencies and dist directory
-	go clean -i
-	rm -rf vendor dist
-
-
-##@ Releasing
-release: ## Runs goreleaser (expected to be run on CI)
-	./goreleaser
-
-release-skip-publish: ## Runs goreleaser without publishing (expected to be run locally)
-	./goreleaser --snapshot --skip-publish --rm-dist
-
-goreleaser: ## Downloads goreleaser
-	curl -sfL https://install.goreleaser.com/github.com/goreleaser/goreleaser.sh | bash -s -- -b .
-
-##@ Help
-
-# Help message settings
-cyan := $(shell which tput > /dev/null && tput setaf 6 || echo "")
-reset := $(shell which tput > /dev/null && tput sgr0 || echo "")
-bold  := $(shell which tput > /dev/null && tput bold || echo "")
-target_max_char=25
-
-help: ## Show this help message
-	@awk 'BEGIN {FS = ":.*##"; printf "\n$(bold)Usage:$(reset) make $(cyan)<target>$(reset)\n"} /^[a-zA-Z_-]+:.*?##/ { printf "  $(cyan)%-$(target_max_char)s$(reset) %s\n", $$1, $$2 } /^##@/ { printf "\n $(bold)%s$(reset) \n", substr($$0, 5) } ' $(MAKEFILE_LIST)
-=======
 cyan := $(shell which tput > /dev/null && tput setaf 6 2>/dev/null || echo "")
 reset := $(shell which tput > /dev/null && tput sgr0 2>/dev/null || echo "")
 bold  := $(shell which tput > /dev/null && tput bold 2>/dev/null || echo "")
@@ -203,5 +161,4 @@
 	go test ./...
 
 clean: | go-check
-	go clean ./cmd/spiffe-helper
->>>>>>> 677a4079
+	go clean ./cmd/spiffe-helper