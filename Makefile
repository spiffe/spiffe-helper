--- conflicted
+++ resolved
@@ -1,100 +1,6 @@
 export GO111MODULE=on
 DIR := ${CURDIR}
 
-<<<<<<< HEAD
-# Help message settings
-cyan := $(shell which tput > /dev/null && tput setaf 6 || echo "")
-reset := $(shell which tput > /dev/null && tput sgr0 || echo "")
-bold  := $(shell which tput > /dev/null && tput bold || echo "")
-target_max_char=25
-
-# RPM builder constants
-rpm_container_name = centos_rpm_builder
-rpm_image_name = centos_rpm_builder_img
-
-# Use the git tag as version
-version_number := $(shell git tag --points-at HEAD)
-
-# If it is not a tagged build, use the git commit
-ifeq ($(version_number),)
-	version_number := $(shell git rev-list -1 HEAD)
-endif
-
-# don't provide the git tag or commit if the git status is dirty.
-gitdirty := $(shell git status -s)
-ifneq ($(gitdirty),)
-	version_number :=unknown
-endif
-
-# Get build number from travis env variable
-build_number := $(TRAVIS_BUILD_NUMBER)
-ifeq ($(build_number),)
-	build_number :=unknown
-endif
-
-.PHONY: all build test clean distclean help rpm rpm-container-create rpm-build rpm-container-clean
-
-##@ Building
-
-all: build test ## Builds and run unit tests
-
-build: ## Builds spiffe-helper
-	go build
-
-test: ## Run spiffe-helper unit tests
-	go test
-
-vendor: ## Creates a vendored copy of dependencies
-	go mod vendor
-
-clean: ## Removes object files from package source directories
-	go clean
-
-distclean: ## Removes installed binary, vendored dependencies and dist
-	go clean -i
-	rm -rf vendor dist
-
-release: ## Downloads and run goreleaser
-	curl -sL https://git.io/goreleaser | bash || true
-
-##@ RPM
-
-rpm: rpm-container-create rpm-build rpm-container-clean ## Builds a RPM package for spiffe-helper in the 'rpm/' directory
-
-rpm-container-create: ## Creates a container image for building spiffe-helper RPM package
-	docker build --tag $(rpm_image_name) rpm/
-
-rpm-build: ## Builds spiffe-helper RPM using the rpm-container
-	# Start container
-	docker run -t -d --name $(rpm_container_name) $(rpm_image_name)
-
-	# Create RPM build structure
-	docker exec $(rpm_container_name) sh -c "mkdir -p ~/rpmbuild/{BUILD,BUILDROOT,RPMS,SOURCES,SPECS,SRPMS}"
-
-	# Copy sources into container
-	docker cp . $(rpm_container_name):/root/spiffe-helper
-
-	# Copy RPM spec to RPM build structure
-	docker exec $(rpm_container_name) sh -c "cp -p /root/spiffe-helper/rpm/spiffe-helper.spec /root/rpmbuild/SPECS/."
-
-	# Create tarball of spiffe-helper and copy to RPM build structure
-	docker exec $(rpm_container_name) sh -c "tar -zcvf ~/rpmbuild/SOURCES/spiffe-helper.tar.gz -C /root spiffe-helper"
-
-	# Build RPM package (version: build version of the RPM, build_number: build / patch level number of RPM)
-	docker exec $(rpm_container_name) sh -c "rpmbuild --define='version $(version_number)' --define='build_number $(build_number)' -bb ~/rpmbuild/SPECS/spiffe-helper.spec"
-
-	# Copy the RPM out of the container
-	docker cp $(rpm_container_name):/root/rpmbuild/RPMS/x86_64/spiffe-helper-$(version_number)-$(build_number).el7.x86_64.rpm rpm/
-
-rpm-container-clean: ## Stop and removes the container used for building the RPM package
-	docker container stop $(rpm_container_name)
-	docker container rm $(rpm_container_name)
-
-##@ Help
-
-help: ## Show this help message
-	@awk 'BEGIN {FS = ":.*##"; printf "\n$(bold)Usage:$(reset) make $(cyan)<target>$(reset)\n"} /^[a-zA-Z_-]+:.*?##/ { printf "  $(cyan)%-$(target_max_char)s$(reset) %s\n", $$1, $$2 } /^##@/ { printf "\n $(bold)%s$(reset) \n", substr($$0, 5) } ' $(MAKEFILE_LIST)
-=======
 E:=@
 ifeq ($(V),1)
 	E=
@@ -248,5 +154,4 @@
 	go test ./...
 
 clean: | go-check
-	go clean ./cmd/spiffe-helper
->>>>>>> 146193da
+	go clean ./cmd/spiffe-helper